import bpy
from node_s import *
from util import *
from math import sin, cos

class SphereNode(Node, SverchCustomTreeNode):
    ''' Sphere '''
    bl_idname = 'SphereNode'
    bl_label = 'Sphere'
    bl_icon = 'OUTLINER_OB_EMPTY'
    
    rad_ = bpy.props.FloatProperty(name = 'rad_', description='Radius', default=2, options={'ANIMATABLE'}, update=updateNode)
    U_ = bpy.props.IntProperty(name = 'U_', description='U', default=32, min=3, options={'ANIMATABLE'}, update=updateNode)
    V_ = bpy.props.IntProperty(name = 'V_', description='V', default=32, min=3, options={'ANIMATABLE'}, update=updateNode)

    def init(self, context):
        self.inputs.new('StringsSocket', "Radius", "Radius")
        self.inputs.new('StringsSocket', "U", "U")
        self.inputs.new('StringsSocket', "V", "V")
        self.outputs.new('VerticesSocket', "Vertices", "Vertices")
        self.outputs.new('StringsSocket', "Edges", "Edges")
        self.outputs.new('StringsSocket', "Polygons", "Polygons")
    
    def draw_buttons(self, context, layout):
        layout.prop(self, "rad_", text="Radius")
        layout.prop(self, "U_", text="U")
        layout.prop(self, "V_", text="V")

    def update(self):
        # inputs
        if 'Radius' in self.inputs and self.inputs['Radius'].is_linked:
<<<<<<< HEAD
        
            tmp = SvGetSocketAnyType(self,self.inputs['Radius'])
            Radius = float(tmp[0][0])
=======
            Radius = float(SvGetSocketAnyType(self,self.inputs['Radius'])[0][0])
>>>>>>> 8124e2b1
        else:
            Radius = self.rad_

        if 'U' in self.inputs and self.inputs['U'].is_linked:
<<<<<<< HEAD
            tmp = SvGetSocketAnyType(self,self.inputs['U'])
            U = int(tmp[0][0])
=======
            U = int(SvGetSocketAnyType(self,self.inputs['U'])[0][0])
>>>>>>> 8124e2b1
            if U < 3:
                U = 3
        else:
            U = self.U_

        if 'V' in self.inputs and self.inputs['V'].is_linked:
<<<<<<< HEAD
            tmp = SvGetSocketAnyType(self,self.inputs['V'])
            V = int(tmp[0][0])
=======
            V = int(SvGetSocketAnyType(self,self.inputs['V'])[0][0])
>>>>>>> 8124e2b1
            if V < 3:
                V = 3
        else:
            V = self.V_

        
        nr_pts = U*V-(U-1)*2
        
        # outputs
        if 'Vertices' in self.outputs and self.outputs['Vertices'].is_linked:

            tetha = 360/U
            phi = 180/(V-1)
            listVertX = []
            listVertY = []
            listVertZ = []
            
            # this code generates more vertices than necessary. should be looked into
            for i in range(V):
                for j in range(U):
                    listVertX.append(round(Radius*cos(radians(tetha*j))*sin(radians(phi*i)),8))
                    listVertY.append(round(Radius*sin(radians(tetha*j))*sin(radians(phi*i)),8))
                    listVertZ.append(round(Radius*cos(radians(phi*i)),8))    
                X = listVertX
                Y = listVertY
                Z = listVertZ

            max_num = max(len(X), len(Y), len(Z))
            
            fullList(X,max_num)
            fullList(Y,max_num)
            fullList(Z,max_num)

            points = list(zip(X,Y,Z))
<<<<<<< HEAD
            SvSetSocketAnyType(self,'Vertices',[points[(U-1):-(U-1)]])
=======
            for i in range(U-1):
                points.pop(0)
                l = len(points)
                points.pop(l-1)
            SvSetSocketAnyType(self, 'Vertices',[points])
>>>>>>> 8124e2b1

        if 'Edges' in self.outputs and self.outputs['Edges'].is_linked:

            listEdg = []
            for i in range(V-2):
                for j in range(U-1):
                    listEdg.append((j+1+U*i, j+2+U*i))
                listEdg.append((U*(i+1), U*(i+1)-U+1))
            for i in range(U*(V-3)):
                listEdg.append((i+1, i+1+U))
            for i in range(U):
                listEdg.append((0, i+1))
                listEdg.append((nr_pts-1, i+nr_pts-U-1))
                
            listEdg.reverse()
<<<<<<< HEAD
            SvSetSocketAnyType(self,'Edges',[listEdg])

        if 'Polygons' in self.outputs and self.outputs['Polygons'].is_linked:
            listPln = []
=======
            edg = [listEdg]
            SvSetSocketAnyType(self, 'Edges',[edg])

        if 'Polygons' in self.outputs and self.outputs['Polygons'].is_linked: 

            listPlg = []
>>>>>>> 8124e2b1
            for i in range(V-3):
                listPlg.append((U*i+2*U, 1+U*i+U, 1+U*i,  U*i+U))
                for j in range(U-1):
                    listPlg.append((1+U*i+j+U, 2+U*i+j+U, 2+U*i+j, 1+U*i+j))

            for i in range(U-1):
<<<<<<< HEAD
                listPln.append((1+i, 2+i, 0))
                listPln.append((i+nr_pts-U, i+nr_pts-1-U, nr_pts-1))
            listPln.append((U, 1, 0))
            listPln.append((nr_pts-1-U, nr_pts-2, nr_pts-1))
            
            SvSetSocketAnyType(self,'Polygons',[listPln])

=======
                listPlg.append((1+i, 2+i, 0))
                listPlg.append((i+len(points)-U, i+len(points)-1-U, len(points)-1))
            listPlg.append((U, 1, 0))
            listPlg.append((len(points)-1-U, len(points)-2, len(points)-1))
            
            
            plg = [listPlg]
            SvSetSocketAnyType(self, 'Polygons',[plg])
>>>>>>> 8124e2b1

    def update_socket(self, context):
        self.update()

def register():
    bpy.utils.register_class(SphereNode)
    
def unregister():
    bpy.utils.unregister_class(SphereNode)

if __name__ == "__main__":
    register()<|MERGE_RESOLUTION|>--- conflicted
+++ resolved
@@ -29,35 +29,22 @@
     def update(self):
         # inputs
         if 'Radius' in self.inputs and self.inputs['Radius'].is_linked:
-<<<<<<< HEAD
-        
-            tmp = SvGetSocketAnyType(self,self.inputs['Radius'])
-            Radius = float(tmp[0][0])
-=======
+
             Radius = float(SvGetSocketAnyType(self,self.inputs['Radius'])[0][0])
->>>>>>> 8124e2b1
         else:
             Radius = self.rad_
 
         if 'U' in self.inputs and self.inputs['U'].is_linked:
-<<<<<<< HEAD
-            tmp = SvGetSocketAnyType(self,self.inputs['U'])
-            U = int(tmp[0][0])
-=======
+
             U = int(SvGetSocketAnyType(self,self.inputs['U'])[0][0])
->>>>>>> 8124e2b1
+
             if U < 3:
                 U = 3
         else:
             U = self.U_
 
         if 'V' in self.inputs and self.inputs['V'].is_linked:
-<<<<<<< HEAD
-            tmp = SvGetSocketAnyType(self,self.inputs['V'])
-            V = int(tmp[0][0])
-=======
             V = int(SvGetSocketAnyType(self,self.inputs['V'])[0][0])
->>>>>>> 8124e2b1
             if V < 3:
                 V = 3
         else:
@@ -92,15 +79,8 @@
             fullList(Z,max_num)
 
             points = list(zip(X,Y,Z))
-<<<<<<< HEAD
             SvSetSocketAnyType(self,'Vertices',[points[(U-1):-(U-1)]])
-=======
-            for i in range(U-1):
-                points.pop(0)
-                l = len(points)
-                points.pop(l-1)
-            SvSetSocketAnyType(self, 'Vertices',[points])
->>>>>>> 8124e2b1
+
 
         if 'Edges' in self.outputs and self.outputs['Edges'].is_linked:
 
@@ -116,26 +96,18 @@
                 listEdg.append((nr_pts-1, i+nr_pts-U-1))
                 
             listEdg.reverse()
-<<<<<<< HEAD
-            SvSetSocketAnyType(self,'Edges',[listEdg])
-
-        if 'Polygons' in self.outputs and self.outputs['Polygons'].is_linked:
-            listPln = []
-=======
             edg = [listEdg]
             SvSetSocketAnyType(self, 'Edges',[edg])
 
         if 'Polygons' in self.outputs and self.outputs['Polygons'].is_linked: 
 
             listPlg = []
->>>>>>> 8124e2b1
             for i in range(V-3):
                 listPlg.append((U*i+2*U, 1+U*i+U, 1+U*i,  U*i+U))
                 for j in range(U-1):
                     listPlg.append((1+U*i+j+U, 2+U*i+j+U, 2+U*i+j, 1+U*i+j))
 
             for i in range(U-1):
-<<<<<<< HEAD
                 listPln.append((1+i, 2+i, 0))
                 listPln.append((i+nr_pts-U, i+nr_pts-1-U, nr_pts-1))
             listPln.append((U, 1, 0))
@@ -143,16 +115,7 @@
             
             SvSetSocketAnyType(self,'Polygons',[listPln])
 
-=======
-                listPlg.append((1+i, 2+i, 0))
-                listPlg.append((i+len(points)-U, i+len(points)-1-U, len(points)-1))
-            listPlg.append((U, 1, 0))
-            listPlg.append((len(points)-1-U, len(points)-2, len(points)-1))
-            
-            
-            plg = [listPlg]
-            SvSetSocketAnyType(self, 'Polygons',[plg])
->>>>>>> 8124e2b1
+
 
     def update_socket(self, context):
         self.update()
