# -*- coding: utf-8 -*-
# ##### BEGIN GPL LICENSE BLOCK #####
#
#  This program is free software; you can redistribute it and/or
#  modify it under the terms of the GNU General Public License
#  as published by the Free Software Foundation; either version 2
#  of the License, or (at your option) any later version.
#
#  This program is distributed in the hope that it will be useful,
#  but WITHOUT ANY WARRANTY; without even the implied warranty of
#  MERCHANTABILITY or FITNESS FOR A PARTICULAR PURPOSE.  See the
#  GNU General Public License for more details.
#
#  You should have received a copy of the GNU General Public License
#  along with this program; if not, write to the Free Software Foundation,
#  Inc., 51 Franklin Street, Fifth Floor, Boston, MA 02110-1301, USA.
#
# ##### END GPL LICENSE BLOCK #####

from collections import OrderedDict

from nodeitems_utils import NodeItem
from node_tree import SverchNodeCategory


def make_categories():

    node_cats = OrderedDict()
    ''' [node's bl_idname,      name in menu] '''

    node_cats["Basic Viz"] = [
        ["ViewerNode",          "Viewer draw"],
        ["ViewerNode_text",     "Viewer text"],
        ["IndexViewerNode",     "Viewer INDX"],
        ["Sv3DviewPropsNode",   "3dview Props"],
        ["BmeshViewerNode",     "Viewer BMesh"]]

    node_cats["Basic Data"] = [
        ["ObjectsNode",         "Objects in"],
        ["SvTextInNode",        "Text in"],
        ["SvTextOutNode",       "Text out"],
        ["WifiInNode",          "Wifi in"],
        ["WifiOutNode",         "Wifi out"]]

    node_cats["Basic Debug"] = [
        # ["Test1Node",         "Test1"],
        # ["Test2Node",         "Test2"],
        # ["ToolsNode",         "Update Button"],
        ["SvFrameInfoNode",     "Frame info"],
        ["NoteNode",            "Note"],
        ["GTextNode",           "GText"],
        ["SvDebugPrintNode",    "Debug print"]]

    node_cats["List main"] = [
        ["ListJoinNode",        "List Join"],
        ["ZipNode",             "List Zip"],
        ["ListLevelsNode",      "List Del Levels"],
        ["ListLengthNode",      "List Length"],
        ["ListSumNode",         "List Sum"],
        ["MaskListNode",        "List Mask (out)"],
        ["SvMaskJoinNode",      "List Mask Join (in)"],
        ["ListMatchNode",       "List Match"],
        ["ListFuncNode",        "List Math"],
        ["ConverterNode",       "SocketConvert"]]

    node_cats["List struct"] = [
        ["ShiftNode",           "List Shift"],
        ["ListRepeaterNode",    "List Repeater"],
        ["ListSliceNode",       "List Slice"],
        ["SvListSplitNode",     "List Split"],
        ["ListFLNode",          "List First&Last"],
        ["ListItem2Node",       "List Item"],
        ["ListReverseNode",     "List Reverse"],
        ["ListShuffleNode",     "List Shuffle"],
        ["ListSortNode",        "List Sort"],
        ["ListFlipNode",        "List Flip"]]

    node_cats["Number"] = [
        # numbers, formula nodes
        ["GenListRangeIntNode", "Range Int"],
        ["SvGenFloatRange",     "Range Float"],
        ["SvListInputNode",     "List Input"],
        ["RandomNode",          "Random"],
        ["FloatNode",           "Float"],
        ["IntegerNode",         "Int"],
        ["Float2IntNode",       "Float 2 Int"],
        # ["FormulaNode", "Formula"],
        # for newbies this is not predictable why "Formula2" renamed
        ["Formula2Node",        "Formula"],
        ["ScalarMathNode",      "Math"],
        ["SvMapRangeNode",      "Map Range"]]

    node_cats["Generator"] = [
        # objects, new elements, line, plane
        ["LineNode",            "Line"],
        ["PlaneNode",           "Plane"],
        ["SvBoxNode",           "Box"],
        ["SvCircleNode",        "Circle"],
        ["CylinderNode",        "Cylinder"],
        ["SphereNode",          "Sphere"],
        ["BasicSplineNode",     "2pt Spline"],
        ["svBasicArcNode",      "3pt Arc"],
        ["HilbertNode",         "Hilbert"],
        ["Hilbert3dNode",       "Hilbert3d"],
        ["HilbertImageNode",    "Hilbert image"],
        ["ImageNode",           "Image"],
        ["RandomVectorNode",    "Random Vector"],
        ["SvFormulaShapeNode",  "Formula shape"],
        ["SvScriptNode",        "Scripted Node"]]

    node_cats["Vector"] = [
        ["GenVectorsNode",      "Vector in"],
        ["VectorsOutNode",      "Vector out"],
        ["VectorMoveNode",      "Vector Move"],
        ["VectorMathNode",      "Vector Math"],
        ["VectorDropNode",      "Vector Drop"],
        ["VertsDelDoublesNode", "Vector X Doubles"],
        ["EvaluateLineNode",    "Vector Evaluate"],
        ["SvInterpolationNode", "Vector Interpolation"],
        ["SvVertSortNode",      "Vector Sort"],
        ["SvNoiseNode",         "Vector Noise"]]

    node_cats["Matrix"] = [
        ["MatrixApplyNode",     "Matrix Apply"],
        ["MatrixGenNode",       "Matrix in"],
        ["MatrixOutNode",       "Matrix out"],
        ["SvMatrixValueIn",     "Matrix Input"],
        ["MatrixDeformNode",    "Matrix Deform"],
        ["MatrixShearNode",     "Matrix Shear"],  # for uniform view renamed
        ["MatrixInterpolationNode", "Matrix Interpolation"]]

    node_cats["Modifier Change"] = [
        # modifiers deforms and reorganize and reconstruct data
        ["PolygonBoomNode",     "Polygon Boom"],
        ["Pols2EdgsNode",       "Polygons to Edges"],
        ["SvMeshJoinNode",      "Mesh Join"],
        ["SvRemoveDoublesNode", "Remove Doubles"],
        ["SvDeleteLooseNode",   "Delete Loose"],
        ["SvSeparateMeshNode",  "Separate Loose Parts"],
        ["SvVertMaskNode",      "Mask Vertices"],
        ["SvFillsHoleNode",     "Fill Holes"],
        ["SvIntersectEdgesNode", "Intersect Edges"]]

    node_cats["Modifier Make"] = [
        ["LineConnectNode",     "UV Connection"],
        ["AdaptivePolsNode",    "Adaptive Polygons"],
        ["SvAdaptiveEdgeNode",  "Adaptive Edges"],
        ["CrossSectionNode",    "Cross Section"],
        ["SvBisectNode",        "Bisect"],
        ["SvSolidifyNode",      "Solidify"],
        ["SvWireframeNode",     "Wireframe"],
        ["DelaunayTriangulation2DNode", "Delaunay 2D "],
        ["Voronoi2DNode",       "Voronoi 2D"],
        ["SvConvexHullNode",    "Convex Hull"],
        ["SvLatheNode",         "Lathe"]]

    node_cats["Analyser"] = [
        # investigate data
        ["CentersPolsNode",     "Centers Polygons"],
        ["VectorNormalNode",    "Vertex Normal"],
        ["DistancePPNode",      "Distance"],
        ["AreaNode",            "Area"],
        ["SvBBoxNode",          "Bounding box"],
        ["SvKDTreeNode",        "KDT Closest Verts"],
        ["SvKDTreeEdgesNode",   "KDT Closest Edges"]]

    node_cats["Beta test"] = [
        # for testing convenience,
        ["BGLdemoNode",         "Viewer BGL debug"],
        ["SvOffsetNode",        "Offset"],
        ["SvEmptyOutNode",      "Empty out"],
        ["EvalKnievalNode",     "Eval Knieval"],
        # need to be completely reviewed
        ["ListDecomposeNode",   "List Decompose"],
        # should be removed...
        ["SvReRouteNode",       "Reroute Point"],
        ["SvVolumeNode",        "Volume"],
        ["SvSwitchNode",        "Switch"],
        ["svAxisInputNode",     "Vector X | Y | Z"],
<<<<<<< HEAD
        ["SvNeuroElman1LNode",  "Neuro"],
        ["SvInstancerNode",     "mesh instancer"],
        ["SvLogicNode",         "Logic"],
        ["SvProfileNode",       "ProfileParametric"],
        ]
=======
        ["NeuroElman1LNode",    "Neuro"],
        ["SvInstancerNode",     "mesh instancer"],
        ["SvInsetSpecial",      "mesh inset specials"]]
>>>>>>> f8ba172a

    node_categories = []
    for category, nodes in node_cats.items():
        name_big = "SVERCHOK_" + category.replace(' ', '_')
        node_categories.append(SverchNodeCategory(
            name_big, category,
            items=[NodeItem(bl_idname, name) for bl_idname, name in nodes]))

    return node_categories<|MERGE_RESOLUTION|>--- conflicted
+++ resolved
@@ -177,17 +177,10 @@
         ["SvVolumeNode",        "Volume"],
         ["SvSwitchNode",        "Switch"],
         ["svAxisInputNode",     "Vector X | Y | Z"],
-<<<<<<< HEAD
         ["SvNeuroElman1LNode",  "Neuro"],
         ["SvInstancerNode",     "mesh instancer"],
         ["SvLogicNode",         "Logic"],
-        ["SvProfileNode",       "ProfileParametric"],
-        ]
-=======
-        ["NeuroElman1LNode",    "Neuro"],
-        ["SvInstancerNode",     "mesh instancer"],
-        ["SvInsetSpecial",      "mesh inset specials"]]
->>>>>>> f8ba172a
+        ["SvProfileNode",       "ProfileParametric"]]
 
     node_categories = []
     for category, nodes in node_cats.items():
